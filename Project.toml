--- conflicted
+++ resolved
@@ -17,10 +17,7 @@
 Test = "8dfed614-e22c-5e08-85e1-65c5234f0b40"
 
 [compat]
-<<<<<<< HEAD
 Compat = "3.13"
-=======
 Interact = "0.10"
 DocStringExtensions = "0.8"
->>>>>>> 9487107c
 julia = "1"