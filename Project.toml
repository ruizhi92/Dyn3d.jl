name = "Dyn3d"
uuid = "d8047ffa-7f43-11e9-2204-adfbb6974ec5"
authors = ["fs <rzyang92@gmail.com>"]
version = "0.2.0"

[deps]
Compat = "34da2185-b29b-5c13-b0c7-acf172513d20"
DocStringExtensions = "ffbed154-4ef7-542d-bbb7-c09d3a79fcae"
Interact = "c601a237-2ae4-5e1e-952c-7a85b0c7eef1"
Interpolations = "a98d9a8b-a2ab-59e6-89dd-64a1c18fca59"
LaTeXStrings = "b964fa9f-0449-5b57-a5c2-d3ea65f4040f"
LinearAlgebra = "37e2e46d-f89d-539d-b4ee-838fcccc9c8e"
Plots = "91a5bcdd-55d7-5caf-9e0b-520d859cae80"
PyPlot = "d330b81b-6aea-500a-939a-2ce795aea3ee"
Reactive = "a223df75-4e93-5b7c-acf9-bdd599c0f4de"
Reexport = "189a3867-3050-52da-a836-e630ba90ab69"
Test = "8dfed614-e22c-5e08-85e1-65c5234f0b40"

[compat]
<<<<<<< HEAD
PyPlot = "2.9"
=======
LaTeXStrings = "1.1"
Compat = "3.13"
Interact = "0.10"
DocStringExtensions = "0.8"
>>>>>>> dc960a01
julia = "1"<|MERGE_RESOLUTION|>--- conflicted
+++ resolved
@@ -17,12 +17,9 @@
 Test = "8dfed614-e22c-5e08-85e1-65c5234f0b40"
 
 [compat]
-<<<<<<< HEAD
 PyPlot = "2.9"
-=======
 LaTeXStrings = "1.1"
 Compat = "3.13"
 Interact = "0.10"
 DocStringExtensions = "0.8"
->>>>>>> dc960a01
 julia = "1"