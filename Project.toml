name = "Dyn3d"
uuid = "d8047ffa-7f43-11e9-2204-adfbb6974ec5"
authors = ["fs <rzyang92@gmail.com>"]
version = "0.2.0"

[deps]
Compat = "34da2185-b29b-5c13-b0c7-acf172513d20"
DocStringExtensions = "ffbed154-4ef7-542d-bbb7-c09d3a79fcae"
Interact = "c601a237-2ae4-5e1e-952c-7a85b0c7eef1"
Interpolations = "a98d9a8b-a2ab-59e6-89dd-64a1c18fca59"
LaTeXStrings = "b964fa9f-0449-5b57-a5c2-d3ea65f4040f"
LinearAlgebra = "37e2e46d-f89d-539d-b4ee-838fcccc9c8e"
Plots = "91a5bcdd-55d7-5caf-9e0b-520d859cae80"
PyPlot = "d330b81b-6aea-500a-939a-2ce795aea3ee"
Reactive = "a223df75-4e93-5b7c-acf9-bdd599c0f4de"
Reexport = "189a3867-3050-52da-a836-e630ba90ab69"
Test = "8dfed614-e22c-5e08-85e1-65c5234f0b40"

[compat]
<<<<<<< HEAD
Reactive = "0.8"
=======
Interpolations = "0.12"
Reexport = "0.2"
Plots = "1.5"
PyPlot = "2.9"
LaTeXStrings = "1.1"
Compat = "3.13"
Interact = "0.10"
DocStringExtensions = "0.8"
>>>>>>> cf806bda
julia = "1"<|MERGE_RESOLUTION|>--- conflicted
+++ resolved
@@ -17,9 +17,7 @@
 Test = "8dfed614-e22c-5e08-85e1-65c5234f0b40"
 
 [compat]
-<<<<<<< HEAD
 Reactive = "0.8"
-=======
 Interpolations = "0.12"
 Reexport = "0.2"
 Plots = "1.5"
@@ -28,5 +26,4 @@
 Compat = "3.13"
 Interact = "0.10"
 DocStringExtensions = "0.8"
->>>>>>> cf806bda
 julia = "1"