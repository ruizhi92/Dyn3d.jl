name = "Dyn3d"
uuid = "d8047ffa-7f43-11e9-2204-adfbb6974ec5"
authors = ["fs <rzyang92@gmail.com>"]
version = "0.2.0"

[deps]
Compat = "34da2185-b29b-5c13-b0c7-acf172513d20"
DocStringExtensions = "ffbed154-4ef7-542d-bbb7-c09d3a79fcae"
Interact = "c601a237-2ae4-5e1e-952c-7a85b0c7eef1"
Interpolations = "a98d9a8b-a2ab-59e6-89dd-64a1c18fca59"
LaTeXStrings = "b964fa9f-0449-5b57-a5c2-d3ea65f4040f"
LinearAlgebra = "37e2e46d-f89d-539d-b4ee-838fcccc9c8e"
Plots = "91a5bcdd-55d7-5caf-9e0b-520d859cae80"
PyPlot = "d330b81b-6aea-500a-939a-2ce795aea3ee"
Reactive = "a223df75-4e93-5b7c-acf9-bdd599c0f4de"
Reexport = "189a3867-3050-52da-a836-e630ba90ab69"
Test = "8dfed614-e22c-5e08-85e1-65c5234f0b40"

[compat]
<<<<<<< HEAD
Interpolations = "0.12"
=======
Reexport = "0.2"
Plots = "1.5"
PyPlot = "2.9"
LaTeXStrings = "1.1"
Compat = "3.13"
Interact = "0.10"
DocStringExtensions = "0.8"
>>>>>>> ddab8430
julia = "1"<|MERGE_RESOLUTION|>--- conflicted
+++ resolved
@@ -17,9 +17,7 @@
 Test = "8dfed614-e22c-5e08-85e1-65c5234f0b40"
 
 [compat]
-<<<<<<< HEAD
 Interpolations = "0.12"
-=======
 Reexport = "0.2"
 Plots = "1.5"
 PyPlot = "2.9"
@@ -27,5 +25,4 @@
 Compat = "3.13"
 Interact = "0.10"
 DocStringExtensions = "0.8"
->>>>>>> ddab8430
 julia = "1"